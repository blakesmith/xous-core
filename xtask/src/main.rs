use chrono::Local;
use std::collections::{BTreeMap, HashMap};
use std::fmt::Write as StdWrite;
use std::fs::OpenOptions;
use std::{
    env,
    fs::File,
    io::{Read, Write},
    path::{Path, PathBuf, MAIN_SEPARATOR},
    process::Command,
};

type DynError = Box<dyn std::error::Error>;

const PROGRAM_TARGET: &str = "riscv32imac-unknown-xous-elf";
const KERNEL_TARGET: &str = "riscv32imac-unknown-xous-elf";
const TOOLCHAIN_URL_PREFIX: &str =
    "https://github.com/betrusted-io/rust/releases/latest/download/riscv32imac-unknown-xous_";
const TOOLCHAIN_URL_SUFFIX: &str = ".zip";

enum MemorySpec {
    SvdFile(String),
}

#[derive(Debug)]
enum BuildError {
    PathConversionError,
}

impl std::fmt::Display for BuildError {
    fn fmt(&self, f: &mut std::fmt::Formatter<'_>) -> std::fmt::Result {
        match *self {
            BuildError::PathConversionError => write!(f, "could not convert path to UTF-8"),
        }
    }
}

impl std::error::Error for BuildError {}

fn main() -> Result<(), Box<dyn std::error::Error>> {
    generate_version(); // really brute force way to try and get a version into the build system.

    let hw_pkgs = [
        // core OS services
        "gam",
        "status",
        "shellchat",
        "ime-frontend",
        "ime-plugin-shell",
        "graphics-server",
        "ticktimer-server",
        "log-server",
        "com",
        "xous-names",
        "keyboard",
        "trng",
        "llio",
        "susres",
        "codec",
        "sha2:0.9.8",
        "engine-25519",
        "spinor",
        "root-keys",
        "jtag",
        "net",
        "dns",
        "pddb",
        "modals",
    ];
    let app_pkgs = [
        // "standard" demo apps
        "ball", "repl",
    ];
    let benchmark_pkgs = [
        "benchmark",
        "benchmark-target",
        "graphics-server",
        "ticktimer-server",
        "log-server",
        "xous-names",
        "keyboard",
        "trng",
        "susres",
        "llio",
    ];
    let minimal_pkgs = [
        "ticktimer-server",
        "log-server",
        "xous-names",
        "trng",
        "llio",
        "susres",
        "com",
    ];
    // A base set of packages. This is all you need for a normal
    // operating system that can run libstd
    let base_pkgs = [
        "ticktimer-server",
        "log-server",
        "susres",
        "xous-names",
        "trng",
    ];
    let cbtest_pkgs = [
        "ticktimer-server",
        "log-server",
        "xous-names",
        "trng",
        "llio",
        "cb-test-srv",
        "cb-test-c1",
        "cb-test-c2",
        "susres",
    ];
    let sr_pkgs = [
        "ticktimer-server",
        "log-server",
        "xous-names",
        "trng",
        "llio",
        "rkyv-test-client",
        "rkyv-test-server",
        "com",
        "susres",
    ];
    let pddb_dev_pkgs = [
        // just for checking compilation
        "ticktimer-server",
        "log-server",
        "susres",
        "xous-names",
        "trng",
        "pddb",
        "sha2",
        /*
        "llio",
        "root-keys",
        "jtag",
        "rtc",
        "com",
        "gam",
        "graphics-server",
        "keyboard",
        "ime-frontend",
        "ime-plugin-shell",
        "status",
        */
    ];
    let gfx_dev_pkgs = [
        "ticktimer-server",
        "log-server",
        "xous-names",
        "trng",
        "llio",
        "susres",
        "com",
        "graphics-server",
        "keyboard",
        "spinor",
    ];

    let aestest_pkgs = ["ticktimer-server", "log-server", "aes-test"];
    let mut args = env::args();
    let task = args.nth(1);
    let lkey = args.nth(3);
    let kkey = args.nth(4);
    match task.as_deref() {
        Some("renode-image") => {
            let mut args = env::args();
            args.nth(1);
            let mut pkgs = hw_pkgs.to_vec();
            let mut apps: Vec<String> = args.collect();
<<<<<<< HEAD
            if apps.len() == 0 { // add the standard demo apps if none are specified
=======
            if apps.len() == 0 {
                // add the standard demo apps if none are specified
>>>>>>> 342e7214
                println!("No apps specified, adding default apps...");
                apps.push("ball".to_string());
                apps.push("repl".to_string());
            }
            for app in &apps {
                pkgs.push(app);
            }
            generate_app_menus(&apps);
<<<<<<< HEAD
            renode_image(false, &hw_pkgs, &[])?
        },
=======
            renode_image(
                false,
                &hw_pkgs,
                &[],
                None,
                Some(&["--features", "renode-bypass"]),
            )?
        }
>>>>>>> 342e7214
        Some("renode-test") => {
            let mut args = env::args();
            args.nth(1);
            let mut pkgs = hw_pkgs.to_vec();
            let mut apps: Vec<String> = args.collect();
<<<<<<< HEAD
            if apps.len() == 0 { // add the standard demo apps if none are specified
=======
            if apps.len() == 0 {
                // add the standard demo apps if none are specified
>>>>>>> 342e7214
                println!("No apps specified, adding default apps...");
                apps.push("ball".to_string());
                apps.push("repl".to_string());
            }
            for app in &apps {
                pkgs.push(app);
            }
            generate_app_menus(&apps);
<<<<<<< HEAD
            renode_image(false, &cbtest_pkgs, &[])?
        },
=======
            renode_image(false, &cbtest_pkgs, &[], None, None)?
        }
        Some("tts") => {
            let tmp_dir = tempfile::Builder::new().prefix("bins").tempdir()?;
            let tts_exec_string = if true {
                println!("Fetching tts executable from build server...");
                let tts_exec_name = tmp_dir.path().join("espeak-embedded");
                let tts_exec_string = tts_exec_name
                    .clone()
                    .into_os_string()
                    .into_string()
                    .unwrap();
                let mut tts_exec_file = OpenOptions::new()
                    .read(true)
                    .write(true)
                    .create(true)
                    .truncate(true)
                    .open(tts_exec_name)
                    .expect("Can't open our version file for writing");
                let mut freader = ureq::get("https://ci.betrusted.io/job/espeak-embedded/lastSuccessfulBuild/artifact/target/riscv32imac-unknown-xous-elf/release/espeak-embedded")
                .call()?
                .into_reader();
                std::io::copy(&mut freader, &mut tts_exec_file)?;
                println!(
                    "TTS exec is {} bytes",
                    tts_exec_file.metadata().unwrap().len()
                );
                tts_exec_string
            } else {
                println!("****** WARNING: using local dev image. Do not check this configuration in! ******");
                "../espeak-embedded/target/riscv32imac-unknown-xous-elf/release/espeak-embedded"
                    .to_string()
            };

            let mut locale_override = OpenOptions::new()
                .read(true)
                .write(true)
                .create(true)
                .truncate(true)
                .open("xous-rs/src/locale.rs")
                .expect("Can't open locale for modification");
            write!(
                locale_override,
                "{}",
                "pub const LANG: &str = \"en-tts\";\n"
            )
            .unwrap();

            let mut args = env::args();
            args.nth(1);
            let mut pkgs = hw_pkgs.to_vec();
            //let mut pkgs = gfx_dev_pkgs.to_vec();
            let apps: Vec<String> = args.collect();
            for app in &apps {
                pkgs.push(app);
            }
            pkgs.push("tts-frontend");
            pkgs.push("ime-plugin-tts");
            pkgs.retain(|&pkg| pkg != "ime-plugin-shell");
            generate_app_menus(&apps);
            build_hw_image(
                false,
                Some("./precursors/soc.svd".to_string()),
                &pkgs,
                None,
                None,
                Some(&["--features", "tts", "--features", "braille"]),
                &[&tts_exec_string],
                None,
            )?;
            let mut locale_revert = OpenOptions::new()
                .read(true)
                .write(true)
                .create(true)
                .truncate(true)
                .open("xous-rs/src/locale.rs")
                .expect("Can't open locale for modification");
            write!(locale_revert, "{}", "pub const LANG: &str = \"en\";\n").unwrap();
        }
>>>>>>> 342e7214
        Some("libstd-test") => {
            let mut args = env::args();
            args.nth(1);
            let pkgs = base_pkgs.to_vec();
            let args: Vec<String> = args.collect();
            let mut extra_packages = vec![];
            for program in &args {
                extra_packages.push(program.as_str());
            }
            renode_image(
                false,
                &pkgs,
                extra_packages.as_slice(),
                None,
                Some(&["--features", "renode-bypass"]),
            )?;
        }
        Some("ffi-test") => {
            let mut args = env::args();
            args.nth(1);
            //let mut pkgs = hw_pkgs.to_vec();
            let mut pkgs = gfx_dev_pkgs.to_vec();
            pkgs.push("ffi-test");
            let args: Vec<String> = args.collect();
            let mut extra_packages = vec![];
            for program in &args {
                extra_packages.push(program.as_str());
            }
            build_hw_image(
                false,
                Some("./precursors/soc.svd".to_string()),
                &pkgs,
                None,
                None,
                None,
                &[],
                Some(&["--features", "renode-bypass"]),
            )?
            //renode_image(false, &pkgs, extra_packages.as_slice(),
            //None, Some(&["--features", "renode-bypass"]))?;
        }
        Some("libstd-net") => {
            let mut args = env::args();
            args.nth(1);
            let mut pkgs = base_pkgs.to_vec();
            pkgs.push("net");
            pkgs.push("com");
            pkgs.push("llio");
            pkgs.push("dns");
            let args: Vec<String> = args.collect();
            let mut extra_packages = vec![];
            for program in &args {
                extra_packages.push(program.as_str());
            }
            renode_image(
                false,
                &pkgs,
                extra_packages.as_slice(),
                Some(&["--features", "renode-minimal"]),
                Some(&["--features", "renode-bypass"]),
            )?;
        }
        Some("renode-aes-test") => {
            generate_app_menus(&Vec::<String>::new());
            renode_image(false, &aestest_pkgs, &[], None, None)?
        }
        Some("renode-image-debug") => {
            generate_app_menus(&vec!["ball".to_string()]);
            renode_image(true, &hw_pkgs, &[], None, None)?
        }
        Some("pddb-ci") => {
            generate_app_menus(&Vec::<String>::new());
            run(
                false,
                &hw_pkgs,
                Some(&["--features", "pddb/ci", "--features", "pddb/deterministic"]),
                false,
            )?
        }
        Some("run") => {
            let mut args = env::args();
            args.nth(1);
            let mut pkgs = hw_pkgs.to_vec();
            let mut apps: Vec<String> = args.collect();
            if apps.len() == 0 {
                // add the standard demo apps if none are specified
                println!("No apps specified, adding default apps...");
                apps.push("ball".to_string());
                apps.push("repl".to_string());
            }
            for app in &apps {
                pkgs.push(app);
            }
            generate_app_menus(&apps);
            run(false, &pkgs, None, false)?
        }
        Some("hosted-ci") => {
            let mut pkgs = hw_pkgs.to_vec();
            let mut apps: Vec<String> = args.collect();
            apps.push("ball".to_string());
            apps.push("repl".to_string());
            for app in &apps {
                pkgs.push(app);
            }
            generate_app_menus(&apps);
            run(false, &pkgs, None, true)?
        }
        Some("debug") => {
            let mut args = env::args();
            args.nth(1);
            let mut pkgs = hw_pkgs.to_vec();
            let mut apps: Vec<String> = args.collect();
            if apps.len() == 0 {
                // add the standard demo apps if none are specified
                println!("No apps specified, adding default apps...");
                apps.push("ball".to_string());
                apps.push("repl".to_string());
            }
            for app in &apps {
                pkgs.push(app);
            }
            generate_app_menus(&apps);
            run(true, &pkgs, None, false)?
        }
        Some("app-image") => {
            let mut args = env::args();
            args.nth(1);
            let mut pkgs = hw_pkgs.to_vec();
            let apps: Vec<String> = args.collect();
            for app in &apps {
                pkgs.push(app);
            }
            generate_app_menus(&apps);
            build_hw_image(
                false,
                Some("./precursors/soc.svd".to_string()),
                &pkgs,
                lkey,
                kkey,
                None,
                &[],
                None,
            )?
        }
        Some("hw-image") => {
            let mut pkgs = vec![];
            for pkg in hw_pkgs {
                pkgs.push(pkg);
            }
            for app in app_pkgs {
                pkgs.push(app);
            }
            let mut app_strs = Vec::<String>::new();
            for app in app_pkgs {
                app_strs.push(app.to_string());
            }
            generate_app_menus(&app_strs);
            build_hw_image(
                false,
                env::args().nth(2),
                &pkgs,
                lkey,
                kkey,
                None,
                &[],
                None,
            )?
        }
        Some("gfx-dev") => run(
            true,
            &gfx_dev_pkgs,
            Some(&["--features", "graphics-server/testing"]),
            false,
        )?,
        Some("pddb-dev") => build_hw_image(
            false,
            env::args().nth(2),
            &pddb_dev_pkgs,
            lkey,
            kkey,
            None,
            &[],
            None,
        )?,
        Some("pddb-hosted") => run(false, &pddb_dev_pkgs, None, false)?,
        Some("benchmark") => build_hw_image(
            false,
            env::args().nth(2),
            &benchmark_pkgs,
            lkey,
            kkey,
            None,
            &[],
            None,
        )?,
        Some("minimal") => build_hw_image(
            false,
            env::args().nth(2),
            &minimal_pkgs,
            lkey,
            kkey,
            None,
            &[],
            None,
        )?,
        Some("cbtest") => build_hw_image(
            false,
            env::args().nth(2),
            &cbtest_pkgs,
            lkey,
            kkey,
            None,
            &[],
            None,
        )?,
        Some("trng-test") => {
            generate_app_menus(&Vec::<String>::new());
            build_hw_image(
                false,
                env::args().nth(2),
                &hw_pkgs,
                lkey,
                kkey,
                Some(&["--features", "urandomtest"]),
                &[],
                None,
            )?
        }
        Some("ro-test") => {
            generate_app_menus(&Vec::<String>::new());
            build_hw_image(
                false,
                env::args().nth(2),
                &hw_pkgs,
                lkey,
                kkey,
                Some(&["--features", "ringosctest"]),
                &[],
                None,
            )?
        }
        Some("av-test") => {
            generate_app_menus(&Vec::<String>::new());
            build_hw_image(
                false,
                env::args().nth(2),
                &hw_pkgs,
                lkey,
                kkey,
                Some(&["--features", "avalanchetest"]),
                &[],
                None,
            )?
        }
        Some("sr-test") => build_hw_image(
            false,
            env::args().nth(2),
            &sr_pkgs,
            lkey,
            kkey,
            None,
            &[],
            None,
        )?,
        Some("burn-kernel") => update_usb(true, false, false, false)?,
        Some("burn-loader") => update_usb(false, true, false, false)?,
        Some("nuke-soc") => update_usb(false, false, true, false)?,
        Some("burn-soc") => update_usb(false, false, false, true)?,
        Some("generate-locales") => generate_locales()?,
        Some("wycheproof-import") => whycheproof_import()?,
        _ => print_help(),
    }
    Ok(())
}

fn print_help() {
    eprintln!(
        "Tasks:
Hardware images:
 hw-image [soc.svd]      builds an image for real hardware with baseline demo apps
          [loader.key]   plus signing key options
          [kernel.key]
 app-image [app1] [..]   builds an image for real hardware of baseline kernel + specified apps

Hosted emulation:
 run [app1] [..]         runs a release build using a hosted environment plus specified apps

Renode emulation:
 renode-image            builds a functional image for renode
 renode-test             builds a test image for renode
 renode-image-debug      builds a test image for renode in debug mode
 libstd-test [pkg1] [..] builds a test image that includes the minimum packages, plus those
                         specified on the command line (e.g. built externally). Bypasses sig checks, keys locked out.
 libstd-net [pkg1] [..]  builds a test image for testing network functions. Bypasses sig checks, keys locked out.

Locale (re-)generation:
 generate-locales        (re)generate the locales include for the language selected in xous-rs/src/locale.rs

Direct USB updates:
 ** Please refer to tools/README_UPDATE.md for instructions on how to set up `usb_update.py` **
 burn-kernel             invoke the `usb_update.py` utility to burn the kernel
 burn-loader             invoke the `usb_update.py` utility to burn the loader
 burn-soc                invoke the `usb_update.py` utility to stage the SoC gateware, which must then be provisioned with secret material using the Precursor device.
 nuke-soc                'Factory reset' - invoke the `usb_update.py` utility to burn the SoC gateware, erasing most secrets. For developers.

Various debug configurations:
 debug                   runs a debug build using a hosted environment
 benchmark [soc.svd]     builds a benchmarking image for real hardware
 minimal [soc.svd]       builds a minimal image for API testing
 cbtest                  builds an image for callback testing
 trng-test [soc.svd]     builds an image for TRNG testing - urandom source seeded by TRNG+AV
 ro-test [soc.svd]       builds an image for ring oscillator only TRNG testing
 av-test [soc.svd]       builds an image for avalanche generater only TRNG testing
 sr-test [soc.svd]       builds the suspend/resume testing image
 wycheproof-import       generate binary test vectors for engine-25519 from whycheproof-import/x25519.json
 pddb-dev                PDDB testing only for live hardware
 pddb-hosted             PDDB testing in a hosted environment
 pddb-ci                 PDDB config for CI testing (eg: TRNG->deterministic for reproducible errors)
 ffi-test                builds an image for testing C-FFI bindings and integration
 tts                     builds an image with text to speech support via externally linked C executable
"
    )
}

fn update_usb(
    do_kernel: bool,
    do_loader: bool,
    nuke_soc: bool,
    stage_soc: bool,
) -> Result<(), DynError> {
    use std::io::{BufRead, BufReader, Error, ErrorKind};
    use std::process::Stdio;

    if do_kernel {
        println!("Burning kernel. After this is done, you must select 'Sign xous update' to self-sign the image.");
        let stdout = if cfg!(target_os = "windows") {
            Command::new("cmd")
                .args([
                    "/C",
                    "python",
                    "tools/usb_update.py",
                    "-k",
                    "target/riscv32imac-unknown-xous-elf/release/xous.img",
                ])
                .stdout(Stdio::piped())
                .spawn()?
                .stdout
                .ok_or_else(|| Error::new(ErrorKind::Other, "Could not capture output"))?
        } else {
            Command::new("python3")
                .arg("tools/usb_update.py")
                .arg("-k")
                .arg("target/riscv32imac-unknown-xous-elf/release/xous.img")
                .stdout(Stdio::piped())
                .spawn()?
                .stdout
                .ok_or_else(|| Error::new(ErrorKind::Other, "Could not capture output"))?
        };

        let reader = BufReader::new(stdout);
        reader
            .lines()
            .for_each(|line| println!("{}", line.unwrap()));
    }
    if do_loader {
        println!("Burning loader. After this is done, you must select 'Sign xous update' to self-sign the image.");
        let stdout = if cfg!(target_os = "windows") {
            Command::new("cmd")
                .args([
                    "/C",
                    "python",
                    "tools/usb_update.py",
                    "-l",
                    "target/riscv32imac-unknown-xous-elf/release/loader.bin",
                ])
                .stdout(Stdio::piped())
                .spawn()?
                .stdout
                .ok_or_else(|| Error::new(ErrorKind::Other, "Could not capture output"))?
        } else {
            Command::new("python3")
                .arg("tools/usb_update.py")
                .arg("-l")
                .arg("target/riscv32imac-unknown-xous-elf/release/loader.bin")
                .stdout(Stdio::piped())
                .spawn()?
                .stdout
                .ok_or_else(|| Error::new(ErrorKind::Other, "Could not capture output"))?
        };

        let reader = BufReader::new(stdout);
        reader
            .lines()
            .for_each(|line| println!("{}", line.unwrap()));
    }
    if stage_soc {
        println!("Staging SoC gateware. After this is done, you must select 'Install Gateware Update' from the root menu of your Precursor device.");
        let stdout = if cfg!(target_os = "windows") {
            Command::new("cmd")
                .args([
                    "/C",
                    "python",
                    "tools/usb_update.py",
                    "-s",
                    "precursors/soc_csr.bin",
                ])
                .stdout(Stdio::piped())
                .spawn()?
                .stdout
                .ok_or_else(|| Error::new(ErrorKind::Other, "Could not capture output"))?
        } else {
            Command::new("python3")
                .arg("tools/usb_update.py")
                .arg("-s")
                .arg("precursors/soc_csr.bin")
                .stdout(Stdio::piped())
                .spawn()?
                .stdout
                .ok_or_else(|| Error::new(ErrorKind::Other, "Could not capture output"))?
        };

        let reader = BufReader::new(stdout);
        reader
            .lines()
            .for_each(|line| println!("{}", line.unwrap()));
    }
    if nuke_soc {
        println!("Installing factory-reset SoC gateware (secrets will be lost)!");
        let stdout = if cfg!(traget_os = "windows") {
            Command::new("cmd")
                .args([
                    "/C",
                    "python",
                    "tools/usb_update.py",
                    "--soc",
                    "precursors/soc_csr.bin",
                ])
                .stdout(Stdio::piped())
                .spawn()?
                .stdout
                .ok_or_else(|| Error::new(ErrorKind::Other, "Could not capture output"))?
        } else {
            Command::new("python3")
                .arg("tools/usb_update.py")
                .arg("--soc")
                .arg("precursors/soc_csr.bin")
                .stdout(Stdio::piped())
                .spawn()?
                .stdout
                .ok_or_else(|| Error::new(ErrorKind::Other, "Could not capture output"))?
        };
        let reader = BufReader::new(stdout);
        reader
            .lines()
            .for_each(|line| println!("{}", line.unwrap()));
    }

    Ok(())
}

fn build_hw_image(
    debug: bool,
    svd: Option<String>,
    packages: &[&str],
    lkey: Option<String>,
    kkey: Option<String>,
    extra_args: Option<&[&str]>,
    extra_packages: &[&str],
    loader_features: Option<&[&str]>,
) -> Result<(), DynError> {
    let svd_file = match svd {
        Some(s) => s,
        None => return Err("svd file not specified".into()),
    };

    let path = std::path::Path::new(&svd_file);
    if !path.exists() {
        return Err("svd file does not exist".into());
    }

    // Tools use this environment variable to know when to rebuild the UTRA crate.
    std::env::set_var("XOUS_SVD_FILE", path.canonicalize().unwrap());
    println!("XOUS_SVD_FILE: {}", path.canonicalize().unwrap().display());
    // std::env::set_var("RUST_LOG", "debug"); // set this to debug the image creation process

    // extract key file names; replace with defaults if not specified
    let loaderkey_file = lkey.unwrap_or_else(|| "devkey/dev.key".into());
    let kernelkey_file = kkey.unwrap_or_else(|| "devkey/dev.key".into());

    let kernel = build_kernel(debug)?;
    let mut init = vec![];
    let base_path = build(
        packages,
        debug,
        Some(PROGRAM_TARGET),
        None,
        extra_args,
        None,
    )?;
    for pkg in packages {
        let mut pkg_path = base_path.clone();
        // some packages may have a colon-delimited version after it to clarify crates.io patches.
        // Strip off the version number before passing to the image builder.
        let pkg_maybe_version: Vec<&str> = pkg.split(':').collect();
        let pkg_root = if pkg_maybe_version.len() > 1 {
            pkg_maybe_version[pkg_maybe_version.len() - 2]
        } else {
            pkg
        };
        pkg_path.push(pkg_root);
        init.push(pkg_path);
    }
    for pkg in extra_packages {
        let mut pkg_path = project_root();
        pkg_path.push(pkg);
        init.push(pkg_path);
    }
    let mut loader = build(
        &["loader"],
        debug,
        Some(KERNEL_TARGET),
        Some("loader".into()),
        None,
        loader_features,
    )?;
    loader.push(PathBuf::from("loader"));

    let output_bundle = create_image(&kernel, &init, debug, MemorySpec::SvdFile(svd_file))?;
    println!();
    println!(
        "Kernel+Init bundle is available at {}",
        output_bundle.display()
    );

    let mut loader_bin = output_bundle.parent().unwrap().to_owned();
    loader_bin.push("loader.bin");
    let mut loader_presign = output_bundle.parent().unwrap().to_owned();
    loader_presign.push("loader_presign.bin");
    let status = Command::new(cargo())
        .current_dir(project_root())
        .args(&[
            "run",
            "--package",
            "tools",
            "--bin",
            "copy-object",
            "--",
            loader.as_os_str().to_str().unwrap(),
            loader_presign.as_os_str().to_str().unwrap(),
        ])
        .status()?;
    if !status.success() {
        return Err("cargo build failed".into());
    }

    let status = Command::new(cargo())
        .current_dir(project_root())
        .args(&[
            "run",
            "--package",
            "tools",
            "--bin",
            "sign-image",
            "--",
            "--loader-image",
            loader_presign.to_str().unwrap(),
            "--loader-key",
            loaderkey_file.as_str(),
            "--loader-output",
            loader_bin.to_str().unwrap(),
        ])
        .status()?;
    if !status.success() {
        return Err("loader image sign failed".into());
    }

    let mut xous_img_path = output_bundle.parent().unwrap().to_owned();
    let mut xous_img_presign_path = xous_img_path.clone();
    xous_img_path.push("xous.img");
    xous_img_presign_path.push("xous_presign.img");
    let mut xous_img =
        std::fs::File::create(&xous_img_presign_path).expect("couldn't create xous.img");
    let mut bundle_file = std::fs::File::open(output_bundle).expect("couldn't open output bundle");
    let mut buf = vec![];
    bundle_file
        .read_to_end(&mut buf)
        .expect("couldn't read output bundle file");
    xous_img
        .write_all(&buf)
        .expect("couldn't write bundle file to xous.img");
    println!("Bundled image file created at {}", xous_img_path.display());

    let status = Command::new(cargo())
        .current_dir(project_root())
        .args(&[
            "run",
            "--package",
            "tools",
            "--bin",
            "sign-image",
            "--",
            "--kernel-image",
            xous_img_presign_path.to_str().unwrap(),
            "--kernel-key",
            kernelkey_file.as_str(),
            "--kernel-output",
            xous_img_path.to_str().unwrap(),
            // "--defile",
        ])
        .status()?;
    if !status.success() {
        return Err("kernel image sign failed".into());
    }

    println!();
    println!("Signed loader at {}", loader_bin.display());
    println!("Signed kernel at {}", xous_img_path.display());

    Ok(())
}

/*
fn sign_loader(in_path: Pathbuf, out_path: Pathbuf) -> Result<(), DynError> {
    let mut in_file = File::open(in_path)?;
    let mut out_file = File::open(out_path)?;

    let mut loader = Vec::<u8>::new();
    in_file.read_to_end(&mut loader);


}*/

fn renode_image(
    debug: bool,
    packages: &[&str],
    extra_packages: &[&str],
    xous_features: Option<&[&str]>,
    loader_features: Option<&[&str]>,
) -> Result<(), DynError> {
    // Regenerate the Platform file
    let status = Command::new(cargo())
        .current_dir(project_root())
        .args(&[
            "run",
            "-p",
            "svd2repl",
            "--",
            "-i",
            "emulation/soc/renode.svd",
            "-o",
            "emulation/soc/betrusted-soc.repl",
        ])
        .status()?;
    if !status.success() {
        return Err("Unable to regenerate Renode platform file".into());
    }
    build_hw_image(
        debug,
        Some("emulation/soc/renode.svd".to_owned()),
        packages,
        None,
        None,
        xous_features,
        extra_packages,
        loader_features,
    )
}

fn run(
    debug: bool,
    init: &[&str],
    features: Option<&[&str]>,
    dry_run: bool,
) -> Result<(), DynError> {
    let stream = if debug { "debug" } else { "release" };

    build(init, debug, None, None, None, features)?;

    // Build and run the kernel
    let mut args = vec!["run"];
    if !debug {
        args.push("--release");
    }

    args.push("--");

    let mut paths = vec![];
    for i in init {
        let tmp: PathBuf = Path::new(&format!(
            "..{}target{}{}{}{}",
            MAIN_SEPARATOR, MAIN_SEPARATOR, stream, MAIN_SEPARATOR, i
        ))
        .to_owned();
        // .canonicalize()
        // .or(Err(BuildError::PathConversionError))?;
        paths.push(tmp);
    }
    for t in &paths {
        args.push(t.to_str().ok_or(BuildError::PathConversionError)?);
    }

    let mut dir = project_root();
    dir.push("kernel");

    if !dry_run {
        println!("Building and running kernel...");
        let status = Command::new(cargo())
            .current_dir(dir)
            .args(&args)
            .status()?;
        if !status.success() {
            return Err("cargo build failed".into());
        }
    }

    Ok(())
}

fn build_kernel(debug: bool) -> Result<PathBuf, DynError> {
    let mut path = build(&["kernel"], debug, Some(KERNEL_TARGET), None, None, None)?;
    path.push("kernel");
    Ok(path)
}

/// Since we use the same TARGET for all calls to `build()`,
/// cache it inside an atomic boolean. If this is `true` then
/// it means we can assume the check passed already.
static DONE_COMPILER_CHECK: std::sync::atomic::AtomicBool =
    std::sync::atomic::AtomicBool::new(false);

/// Ensure we have a compatible compiler toolchain. We use a new Target,
/// and we want to give the user a friendly way of installing the latest
/// Rust toolchain.
fn ensure_compiler(target: &Option<&str>) -> Result<(), String> {
    use std::process::Stdio;
    if DONE_COMPILER_CHECK.load(std::sync::atomic::Ordering::SeqCst) {
        return Ok(());
    }

    /// Return the sysroot for the given target. If the target does not exist,
    /// return None.
    fn get_sysroot(target: Option<&str>) -> Result<Option<String>, String> {
        let mut args = vec!["--print", "sysroot"];
        if let Some(target) = target {
            args.push("--target");
            args.push(target);
        }

        let sysroot_cmd = Command::new("rustc")
            .stderr(Stdio::null())
            .stdout(Stdio::piped())
            .args(&args)
            .spawn()
            .expect("could not run rustc");
        let sysroot_output = sysroot_cmd.wait_with_output().unwrap();
        let have_toolchain = sysroot_output.status.success();

        let toolchain_path = String::from_utf8(sysroot_output.stdout)
            .map_err(|_| "Unable to find Rust sysroot".to_owned())?
            .trim()
            .to_owned();

        // Look for the "RUST_VERSION" file to ensure it's compatible with this version.
        if let Some(target) = target {
            let mut version_path = PathBuf::from(&toolchain_path);
            version_path.push("lib");
            version_path.push("rustlib");
            version_path.push(target);
            version_path.push("RUST_VERSION");
            if let Ok(mut vp) = File::open(&version_path) {
                let mut version_str = String::new();
                if let Err(_) = vp.read_to_string(&mut version_str) {
                    return Err("Unable to get version string".to_owned());
                }

                let rustc_version_str = format!("{}", rustc_version::version().unwrap());
                if version_str.trim() != rustc_version_str.trim() {
                    println!("Version upgrade. Compiler is version {}, the installed toolchain is for {}", version_str.trim(), rustc_version_str.trim());
                    // return Err(format!("Version upgrade. Compiler is version {}, the installed toolchain is for {}", version_str, rustc_version_str));
                    return Ok(None);
                }
            } else {
                println!("Outdated toolchain installed.");
                // return Err("Outdated toolchain installed".to_owned());
                return Ok(None);
            }
        }

        if have_toolchain {
            Ok(Some(toolchain_path))
        } else {
            Ok(None)
        }
    }

    // If the sysroot exists, then we're good.
    let target = target.unwrap_or(PROGRAM_TARGET);
    if get_sysroot(Some(target))?.is_some() {
        DONE_COMPILER_CHECK.store(true, std::sync::atomic::Ordering::SeqCst);
        return Ok(());
    }

    // Since no sysroot exists, we must download a new one.
    let toolchain_path =
        get_sysroot(None)?.ok_or_else(|| "default toolchain not installed".to_owned())?;
    // If the terminal is a tty, offer to download the latest toolchain.
    if !atty::is(atty::Stream::Stdin) {
        return Err(format!("Toolchain for {} not found", target));
    }

    // Version 1.54 was the last major version that was released.
    let ver = rustc_version::version().unwrap();
    if ver.major == 1 && ver.minor < 54 {
        return Err("Rust 1.54 or higher is required".into());
    }

    // Ask the user if they want to install the toolchain.
    let mut buffer = String::new();
    let stdin = std::io::stdin();
    let mut stdout = std::io::stdout();
    println!();
    println!(
        "Error: Toolchain for {} was not found on this system!",
        target
    );
    loop {
        print!("Would you like this program to attempt to download and install it?   [Y/n] ");
        stdout.flush().unwrap();
        buffer.clear();
        stdin.read_line(&mut buffer).unwrap();

        let trimmed = buffer.trim();

        if trimmed == "n" || trimmed == "N" {
            return Err(format!("Please install the {} toolchain", target));
        }

        if trimmed == "y" || trimmed == "Y" || trimmed.is_empty() {
            break;
        }
        println!();
    }

    let toolchain_url = format!(
        "{}{}.{}.{}{}",
        TOOLCHAIN_URL_PREFIX, ver.major, ver.minor, ver.patch, TOOLCHAIN_URL_SUFFIX
    );

    println!(
        "Attempting to install toolchain for {} into {}",
        target, toolchain_path
    );
    println!("Downloading from {}...", toolchain_url);

    print!("Download rogress: 0%");
    stdout.flush().unwrap();
    let mut zip_data = vec![];
    {
        let mut easy = curl::easy::Easy::new();
        easy.url(&toolchain_url).unwrap();
        easy.follow_location(true).unwrap();
        easy.progress(true).unwrap();
        let mut transfer = easy.transfer();
        transfer
            .progress_function(
                |total_bytes, bytes_so_far, _total_uploaded, _uploaded_so_far| {
                    // If either number is infinite, don't print anything and just continue.
                    if total_bytes.is_infinite() || bytes_so_far.is_infinite() {
                        return true;
                    }

                    // Display progress.
                    print!(
                        "\rDownload progress: {:3.02}% ",
                        bytes_so_far / total_bytes * 100.0
                    );
                    stdout.flush().unwrap();

                    // Return `true` to continue the transfer.
                    true
                },
            )
            .unwrap();
        transfer
            .write_function(|data| {
                zip_data.extend_from_slice(data);
                Ok(data.len())
            })
            .unwrap();
        transfer
            .perform()
            .map_err(|e| format!("Unable to download toolchain: {}", e))?;
        println!();
    }
    println!(
        "Download successful. Total data size is {} bytes",
        zip_data.len()
    );

    /// Extract the zipfile to the target directory, ensuring that all files
    /// contained within are created.
    fn extract_zip<P: std::io::Read + std::io::Seek, P2: AsRef<Path>>(
        archive_data: P,
        extract_to: P2,
    ) -> Result<(), String> {
        let mut archive = zip::ZipArchive::new(archive_data)
            .map_err(|e| format!("unable to extract zip: {}", e))?;
        for i in 0..archive.len() {
            let mut entry_in_archive = archive
                .by_index(i)
                .map_err(|e| format!("unable to locate file index {}: {}", i, e))?;
            // println!(
            //     "Trying to extract file {}",
            //     entry_in_archive.mangled_name().display()
            // );

            let output_path = extract_to.as_ref().join(entry_in_archive.mangled_name());
            if entry_in_archive.is_dir() {
                std::fs::create_dir_all(&output_path).map_err(|e| {
                    format!(
                        "unable to create directory {}: {}",
                        output_path.display(),
                        e
                    )
                })?;
            } else {
                // Create the parent directory if necessary
                if let Some(parent) = output_path.parent() {
                    if !parent.exists() {
                        std::fs::create_dir_all(&parent).map_err(|e| {
                            format!(
                                "unable to create directory {}: {}",
                                output_path.display(),
                                e
                            )
                        })?;
                    }
                }
                let mut outfile = std::fs::File::create(&output_path).map_err(|e| {
                    format!("unable to create file {}: {}", output_path.display(), e)
                })?;
                std::io::copy(&mut entry_in_archive, &mut outfile).map_err(|e| {
                    format!(
                        "unable to write extracted file {}: {}",
                        output_path.display(),
                        e
                    )
                })?;
            }
        }
        Ok(())
    }
    println!("Extracting toolchain to {}...", toolchain_path);
    extract_zip(std::io::Cursor::new(zip_data), &toolchain_path)?;

    println!("Toolchain successfully installed");

    DONE_COMPILER_CHECK.store(true, std::sync::atomic::Ordering::SeqCst);
    Ok(())
}

fn build(
    packages: &[&str],
    debug: bool,
    target: Option<&str>,
    directory: Option<PathBuf>,
    extra_args: Option<&[&str]>,
    features: Option<&[&str]>,
) -> Result<PathBuf, DynError> {
    ensure_compiler(&target)?;
    let stream = if debug { "debug" } else { "release" };
    let mut args = vec!["build"];
    print!("Building");

    if let Some(feature) = features {
        for &a in feature {
            args.push(a);
        }
    }
    for package in packages {
        print!(" {}", package);
        args.push("--package");
        args.push(package);
    }
    println!();
    let mut target_path = "".to_owned();
    if let Some(t) = target {
        args.push("--target");
        args.push(t);
        target_path = format!("{}/", t);
    }

    if !debug {
        args.push("--release");
    }

    if let Some(extra) = extra_args {
        for &a in extra {
            args.push(a);
        }
    }

    let mut dir = project_root();
    if let Some(subdir) = &directory {
        dir.push(subdir);
    }

    print!("    Command: cargo");
    for arg in &args {
        print!(" {}", arg);
    }
    println!();
    let status = Command::new(cargo())
        .current_dir(dir)
        .args(&args)
        .status()?;

    if !status.success() {
        return Err("cargo build failed".into());
    }

    if let Some(base_dir) = &directory {
        Ok(project_root().join(&format!(
            "{}/target/{}{}/",
            base_dir.to_str().ok_or(BuildError::PathConversionError)?,
            target_path,
            stream,
        )))
    } else {
        Ok(project_root().join(&format!("target/{}{}/", target_path, stream)))
    }
}

fn create_image(
    kernel: &Path,
    init: &[PathBuf],
    debug: bool,
    memory_spec: MemorySpec,
) -> Result<PathBuf, DynError> {
    let stream = if debug { "debug" } else { "release" };
    let mut args = vec!["run", "--package", "tools", "--bin", "create-image", "--"];

    let output_file = format!("target/{}/{}/args.bin", PROGRAM_TARGET, stream);
    args.push(&output_file);

    args.push("--kernel");
    args.push(kernel.to_str().ok_or(BuildError::PathConversionError)?);

    for i in init {
        args.push("--init");
        args.push(i.to_str().ok_or(BuildError::PathConversionError)?);
    }

    match memory_spec {
        MemorySpec::SvdFile(ref s) => {
            args.push("--svd");
            args.push(s);
        }
    }

    let status = Command::new(cargo())
        .current_dir(project_root())
        .args(&args)
        .status()?;

    if !status.success() {
        return Err("cargo build failed".into());
    }
    Ok(project_root().join(&format!("target/{}/{}/args.bin", PROGRAM_TARGET, stream)))
}

fn cargo() -> String {
    env::var("CARGO").unwrap_or_else(|_| "cargo".to_string())
}

fn project_root() -> PathBuf {
    Path::new(&env!("CARGO_MANIFEST_DIR"))
        .ancestors()
        .nth(1)
        .unwrap()
        .to_path_buf()
}

/// Regenerate the locales files. This is only done when the command is explicitly run.
fn generate_locales() -> Result<(), std::io::Error> {
    let ts = filetime::FileTime::from_system_time(std::time::SystemTime::now());
    filetime::set_file_mtime("locales/src/lib.rs", ts)?;
    let mut path = project_root();
    path.push("locales");
    let status = Command::new(cargo())
        .current_dir(path)
        .args(&["build", "--package", "locales"])
        .status()?;
    if !status.success() {
        return Err(std::io::Error::new(
            std::io::ErrorKind::Other,
            "Couldn't generate the locales",
        ));
    }
    return Ok(());
}

fn whycheproof_import() -> Result<(), DynError> {
    let input_file = "tools/wycheproof-import/x25519_test.json";
    let output_file = "services/shellchat/src/cmds/x25519_test.bin";
    let status = Command::new(cargo())
        .current_dir(project_root())
        .args(&[
            "run",
            "--package",
            "wycheproof-import",
            "--",
            input_file,
            output_file,
        ])
        .status()?;
    if !status.success() {
        return Err("wycheproof-import failed. If any, the output will not be usable.".into());
    }

    println!();
    println!("Wrote wycheproof x25519 testvectors to '{}'.", output_file);

    return Ok(());
}

////////////////////////// Versioning infrastructure
fn generate_version() {
    let output = if cfg!(target_os = "windows") {
        Command::new("cmd")
            .args(["/C", "git describe --tags"])
            .output()
            .expect("failed to execute process")
    } else {
        Command::new("sh")
            .arg("-c")
            .arg("git describe --tags")
            .output()
            .expect("failed to execute process")
    };
    let gitver = output.stdout;
    let semver = String::from_utf8_lossy(&gitver);

    let mut vfile = OpenOptions::new()
        .read(true)
        .write(true)
        .create(true)
        .truncate(true)
        .open("services/ticktimer-server/src/version.rs")
        .expect("Can't open our version file for writing");
    print_header(&mut vfile);
    #[cfg(not(feature = "no-timestamp"))]
    let now = Local::now();
    #[cfg(not(feature = "no-timestamp"))]
    write!(
        vfile,
        "#[allow(dead_code)]\npub const TIMESTAMP: &'static str = \"{}\";\n",
        now.to_rfc2822()
    )
    .expect("couldn't add our timestamp");
    write!(
        vfile,
        "pub const SEMVER: &'static str = \"{}\";\n",
        semver
            .strip_suffix("\r\n")
            .or(semver.strip_suffix("\n"))
            .unwrap_or(&semver)
    )
    .expect("couldn't add our semver");
}

fn print_header<U: Write>(out: &mut U) {
    let s = r####"// Versioning information is kept in a separate file, attached to a small, well-known server in the Xous System
// This is a trade-off between rebuild times and flexibility.
// This was autogenerated by xtask/src/main.rs:print_header(). Do not edit manually.

pub(crate) fn get_version() -> crate::api::VersionString {
    let mut v = crate::api::VersionString {
        version: xous_ipc::String::new()
    };
    v.version.append(SEMVER).ok();
    #[cfg(not(feature="no-timestamp"))]
    v.version.append("\n").ok();
    #[cfg(not(feature="no-timestamp"))]
    v.version.append(TIMESTAMP).ok();
    v
}
"####;
    out.write_all(s.as_bytes())
        .expect("couldn't write our version template header");
}

////////////////////////// App manifest infrastructure
use serde::{Deserialize, Serialize};
use std::string::String;
#[derive(Deserialize, Serialize, Debug)]
struct AppManifest {
    context_name: String,
    menu_name: HashMap<String, HashMap<String, String>>,
}
#[derive(Deserialize, Serialize, Debug)]
struct Locales {
    locales: HashMap<String, HashMap<String, String>>,
}

fn generate_app_menus(apps: &Vec<String>) {
    let file = File::open("apps/manifest.json").expect("Failed to open the manifest file");
    let mut reader = std::io::BufReader::new(file);
    let mut content = String::new();
    reader
        .read_to_string(&mut content)
        .expect("Failed to read the file");
    let manifest: HashMap<String, AppManifest> =
        serde_json::from_str(&content).expect("Cannot parse manifest file");

    // localization file
    // inject all the localization strings into the i18n file, which in theory reduces the churn on other crates that depend
    // on the global i18n file between build variants
    let mut l = BTreeMap::<String, BTreeMap<String, String>>::new();
    for (_app, manifest) in manifest.iter() {
        for (name, translations) in &manifest.menu_name {
            let mut map = BTreeMap::<String, String>::new();
            for (language, phrase) in translations {
                map.insert(language.to_string(), phrase.to_string());
            }
            l.insert(name.to_string(), map);
        }
    }
    // output a JSON localizations file, if things have changed
    let new_i18n = serde_json::to_string(&l).unwrap();
    overwrite_if_changed(&new_i18n, "apps/i18n.json");

    // output the Rust manifests - tailored just for the apps requested
    let mut working_set = BTreeMap::<String, &AppManifest>::new();
    // derive a working_set that is just the apps we requested
    for app in apps {
        if let Some(manifest) = manifest.get(app) {
            working_set.insert(app.to_string(), &manifest);
        }
    }

    // construct the gam_tokens
    let mut gam_tokens = String::new();
    writeln!(
        gam_tokens,
        "// This file is auto-generated by xtask/main.rs generate_app_menus()"
    )
    .unwrap();
    for (app_name, manifest) in working_set.iter() {
        writeln!(
            gam_tokens,
            "pub const APP_NAME_{}: &'static str = \"{}\";",
            app_name.to_uppercase(),
            manifest.context_name,
        )
        .unwrap();
    }
    writeln!(
        gam_tokens,
        "\npub const EXPECTED_APP_CONTEXTS: &[&'static str] = &["
    )
    .unwrap();
    for (app_name, _manifest) in working_set.iter() {
        writeln!(gam_tokens, "    APP_NAME_{},", app_name.to_uppercase(),).unwrap();
    }
    writeln!(gam_tokens, "];").unwrap();
    overwrite_if_changed(&gam_tokens, "services/gam/src/apps.rs");

    // construct the app menu
    let mut menu = String::new();
    writeln!(
        menu,
        "// This file is auto-generated by xtask/main.rs generate_app_menus()"
    )
    .unwrap();
    if apps.len() == 0 {
        writeln!(menu, "// NO APPS SELECTED: suppressing warning messages!").unwrap();
        writeln!(menu, "#![allow(dead_code)]").unwrap();
        writeln!(menu, "#![allow(unused_imports)]").unwrap();
        writeln!(menu, "#![allow(unused_variables)]").unwrap();
    }
    writeln!(menu, r####"use crate::StatusOpcode;
use gam::{{MenuItem, MenuPayload}};
use locales::t;
use num_traits::*;
use std::{{error::Error, fmt}};

#[derive(Debug)]
pub enum AppDispatchError {{
    IndexNotFound(usize),
}}

impl Error for AppDispatchError {{}}

impl fmt::Display for AppDispatchError {{
    fn fmt(&self, f: &mut fmt::Formatter) -> fmt::Result {{
        match self {{
            AppDispatchError::IndexNotFound(app_index) => write!(f, "Index {{}} not found", app_index),
        }}
    }}
}}

pub(crate) fn app_dispatch(gam: &gam::Gam, token: [u32; 4], index: usize) -> Result<(), AppDispatchError> {{
    match index {{"####).unwrap();
    for (index, (app_name, _manifest)) in working_set.iter().enumerate() {
        writeln!(
            menu,
            "        {} => {{
            gam.switch_to_app(gam::APP_NAME_{}, token).expect(\"couldn't raise app\");
            Ok(())
        }},",
            index,
            app_name.to_uppercase()
        )
        .unwrap();
    }
    writeln!(
        menu,
        r####"        _ => Err(AppDispatchError::IndexNotFound(index)),
    }}
}}

pub(crate) fn app_index_to_name(index: usize) -> Result<&'static str, AppDispatchError> {{
    match index {{"####
    )
    .unwrap();
    for (index, (_, _manifest)) in working_set.iter().enumerate() {
        for name in _manifest.menu_name.keys() {
            writeln!(
                menu,
                "        {} => Ok(t!(\"{}\", xous::LANG)),",
                index, name,
            )
            .unwrap();
        }
    }
    writeln!(
        menu,
        r####"        _ => Err(AppDispatchError::IndexNotFound(index)),
    }}
}}

pub(crate) fn app_menu_items(menu_items: &mut Vec::<MenuItem>, status_conn: u32) {{
"####
    )
    .unwrap();
    for (index, (_app_name, manifest)) in working_set.iter().enumerate() {
        writeln!(menu, "    menu_items.push(MenuItem {{",).unwrap();
        assert!(
            manifest.menu_name.len() == 1,
            "Improper menu name record entry"
        );
        for name in manifest.menu_name.keys() {
            writeln!(
                menu,
                "        name: xous_ipc::String::from_str(t!(\"{}\", xous::LANG)),",
                name
            )
            .unwrap();
        }
        writeln!(menu, "        action_conn: Some(status_conn),",).unwrap();
        writeln!(
            menu,
            "        action_opcode: StatusOpcode::SwitchToApp.to_u32().unwrap(),",
        )
        .unwrap();
        writeln!(
            menu,
            "        action_payload: MenuPayload::Scalar([{}, 0, 0, 0]),",
            index
        )
        .unwrap();
        writeln!(menu, "        close_on_select: true,",).unwrap();
        writeln!(menu, "    }});\n",).unwrap();
    }
    writeln!(menu, "}}").unwrap();
    overwrite_if_changed(&menu, "services/status/src/app_autogen.rs");
}

fn overwrite_if_changed(new_string: &String, old_file: &str) {
    let original = match OpenOptions::new().read(true).open(old_file) {
        Ok(mut ref_file) => {
            let mut buf = String::new();
            ref_file
                .read_to_string(&mut buf)
                .expect("UTF-8 error in previous localization file");
            buf
        }
        _ => String::new(),
    };
    if &original != new_string {
        let mut new_file = OpenOptions::new()
            .read(true)
            .write(true)
            .create(true)
            .truncate(true)
            .open(old_file)
            .expect("Can't open our gam manifest for writing");
        write!(new_file, "{}", new_string).unwrap()
    }
}<|MERGE_RESOLUTION|>--- conflicted
+++ resolved
@@ -170,12 +170,8 @@
             args.nth(1);
             let mut pkgs = hw_pkgs.to_vec();
             let mut apps: Vec<String> = args.collect();
-<<<<<<< HEAD
-            if apps.len() == 0 { // add the standard demo apps if none are specified
-=======
             if apps.len() == 0 {
                 // add the standard demo apps if none are specified
->>>>>>> 342e7214
                 println!("No apps specified, adding default apps...");
                 apps.push("ball".to_string());
                 apps.push("repl".to_string());
@@ -184,10 +180,6 @@
                 pkgs.push(app);
             }
             generate_app_menus(&apps);
-<<<<<<< HEAD
-            renode_image(false, &hw_pkgs, &[])?
-        },
-=======
             renode_image(
                 false,
                 &hw_pkgs,
@@ -196,18 +188,13 @@
                 Some(&["--features", "renode-bypass"]),
             )?
         }
->>>>>>> 342e7214
         Some("renode-test") => {
             let mut args = env::args();
             args.nth(1);
             let mut pkgs = hw_pkgs.to_vec();
             let mut apps: Vec<String> = args.collect();
-<<<<<<< HEAD
-            if apps.len() == 0 { // add the standard demo apps if none are specified
-=======
             if apps.len() == 0 {
                 // add the standard demo apps if none are specified
->>>>>>> 342e7214
                 println!("No apps specified, adding default apps...");
                 apps.push("ball".to_string());
                 apps.push("repl".to_string());
@@ -216,10 +203,6 @@
                 pkgs.push(app);
             }
             generate_app_menus(&apps);
-<<<<<<< HEAD
-            renode_image(false, &cbtest_pkgs, &[])?
-        },
-=======
             renode_image(false, &cbtest_pkgs, &[], None, None)?
         }
         Some("tts") => {
@@ -299,7 +282,6 @@
                 .expect("Can't open locale for modification");
             write!(locale_revert, "{}", "pub const LANG: &str = \"en\";\n").unwrap();
         }
->>>>>>> 342e7214
         Some("libstd-test") => {
             let mut args = env::args();
             args.nth(1);
