--- conflicted
+++ resolved
@@ -25,10 +25,7 @@
   "services/susres",
   "services/codec",
   "services/engine-sha512",
-<<<<<<< HEAD
-=======
   "services/aes",
->>>>>>> b64d610d
 ]
 members = [
   "xous-ipc",
@@ -67,10 +64,7 @@
   "services/susres",
   "services/codec",
   "services/engine-sha512",
-<<<<<<< HEAD
-=======
   "services/aes",
->>>>>>> b64d610d
 ]
 resolver = "2"
 
